--- conflicted
+++ resolved
@@ -6,11 +6,7 @@
 
 [project]
 name = "gofigr"
-<<<<<<< HEAD
-version = "0.16.0"
-=======
 version = "0.17.0"
->>>>>>> 02026286
 description = "GoFigr client library"
 readme = "README.rst"
 authors = [{ name = "Maciej Pacula", email = "maciej@gofigr.io" }]
@@ -33,21 +29,13 @@
 
 [project.urls]
 Homepage = "https://www.gofigr.io"
-<<<<<<< HEAD
-Documentation = "https://gofigr.io/docs/gofigr-python/0.16.0/"
-=======
 Documentation = "https://gofigr.io/docs/gofigr-python/0.17.0/"
->>>>>>> 02026286
 
 [project.scripts]
 gfconfig = "gofigr.gfconfig:main"
 
 [tool.bumpver]
-<<<<<<< HEAD
-current_version = "0.16.0"
-=======
 current_version = "0.17.0"
->>>>>>> 02026286
 version_pattern = "MAJOR.MINOR.PATCH"
 commit_message = "Bump version {old_version} -> {new_version}"
 commit = true
