"""\
Copyright (c) 2022, Flagstaff Solutions, LLC
All rights reserved.

"""
<<<<<<< HEAD

# pylint: disable=cyclic-import, no-member, global-statement, protected-access, wrong-import-order
=======
# pylint: disable=cyclic-import, no-member, global-statement, protected-access, wrong-import-order, ungrouped-imports
# pylint: disable=too-many-locals
>>>>>>> 06a9d029

import inspect
import io
import json
import os
import sys
from collections import namedtuple
from functools import wraps
from urllib.parse import unquote, urlparse
from uuid import UUID

import PIL
<<<<<<< HEAD
import ipynbname
import matplotlib
import matplotlib.pyplot as plt
=======
>>>>>>> 06a9d029
import six

from gofigr import GoFigr, API_URL
from gofigr.annotators import NotebookNameAnnotator, CellIdAnnotator, SystemAnnotator, CellCodeAnnotator, \
    PipFreezeAnnotator
from gofigr.backends import get_backend
from gofigr.backends.matplotlib import MatplotlibBackend
from gofigr.backends.plotly import PlotlyBackend
from gofigr.listener import run_listener_async
from gofigr.profile import MeasureExecution
from gofigr.watermarks import DefaultWatermark

try:
    from IPython.core.display_functions import display
except ModuleNotFoundError:
    from IPython.core.display import display

<<<<<<< HEAD
from IPython.core.display import Javascript

from gofigr import GoFigr, CodeLanguage, API_URL
from gofigr.listener import run_listener_async
from gofigr.watermarks import DefaultWatermark
=======
from IPython.core.display import Javascript, HTML


DISPLAY_TRAP = None


class GfDisplayPublisher:
    """\
    Custom IPython DisplayPublisher which traps all calls to publish() (e.g. when display(...) is called).

    """
    def __init__(self, pub):
        """

        :param pub: Publisher to wrap around. We delegate all calls to this publisher unless trapped.
        """
        self.pub = pub

    def publish(self, data, *args, **kwargs):
        """
        IPython calls this method whenever it needs data displayed. Our function traps the call
        and calls DISPLAY_TRAP instead, giving it an option to suppress the figure from being displayed.

        We use this trap to publish the figure if auto_publish is True. Suppression is useful
        when we want to show a watermarked version of the figure, and prevents it from being showed twice (once
        with the watermark inside the trap, and once without in the originating call).

        :param data: dictionary of mimetypes -> data
        :param args: implementation-dependent
        :param kwargs: implementation-dependend
        :return: None

        """

        # Python doesn't support assignment to variables in closure scope, so we use a mutable list instead
        is_suppressed = [False]
        def suppress_display():
            is_suppressed[0] = True

        if DISPLAY_TRAP is not None:
            trap = DISPLAY_TRAP
            with SuppressDisplayTrap():
                trap(data, suppress_display=suppress_display)

        if not is_suppressed[0]:
            self.pub.publish(data, *args, **kwargs)

    def __getattr__(self, item):
        """\
        Delegates to self.pub

        :param item:
        :return:
        """
        if item == "pub":
            return super().__getattribute__(self.pub)

        return getattr(self.pub, item)

    def __setattr__(self, key, value):
        """\
        Delegates to self.pub

        :param key:
        :param value:
        :return:
        """
        if key == "pub":
            super().__setattr__(key, value)

        return setattr(self.pub, key, value)

    def clear_output(self, *args, **kwargs):
        """IPython's clear_output. Defers to self.pub"""
        return self.pub.clear_output(*args, **kwargs)


class SuppressDisplayTrap:
    """\
    Context manager which temporarily suspends all display traps.
    """
    def __init__(self):
        self.trap = None

    def __enter__(self):
        global DISPLAY_TRAP
        self.trap = DISPLAY_TRAP
        DISPLAY_TRAP = None

    def __exit__(self, exc_type, exc_val, exc_tb):
        global DISPLAY_TRAP
        DISPLAY_TRAP = self.trap
        self.trap = None
>>>>>>> 06a9d029


class _GoFigrExtension:
    """\
    Implements the main Jupyter extension functionality. You will not want to instantiate this class directly.
    Instead, please call get_extension().
    """
    def __init__(self, ip,
                 auto_publish=False,
                 notebook_metadata=None):
        """\

        :param ip: iPython shell instance
        :param auto_publish: whether to auto-publish figures
        :param pre_run_hook: function to use as a pre-run hook
        :param post_execute_hook: function to use as a post-execute hook
        :param notebook_metadata: information about the running notebook, as a key-value dictionary

        """
        self.shell = ip
        self.auto_publish = auto_publish
        self.cell = None
        self.notebook_metadata = notebook_metadata

        self.gf = None  # active GF object
        self.workspace = None  # current workspace
        self.analysis = None  # current analysis
        self.publisher = None  # current Publisher instance

        self.deferred_revisions = []

    def display_trap(self, data, suppress_display):
        """\
         Called whenever *any* code inside the Jupyter session calls display().
        :param data: dictionary of MIME types
        :param suppress_display: callable with no arguments. Call to prevent the originating figure from being shown.
        :return: None

        """
        if self.auto_publish:
            self.publisher.auto_publish_hook(self, data, suppress_display)

    def add_to_deferred(self, rev):
        """\
        Adds a revision to a list of deferred revisions. Such revisions will be annotated in the post_run_cell
        hook, and re-saved.

        This functionality exists because it's possible to load the GoFigr extension and publish figures in the same
        cell, in which case GoFigr will not receive the pre_run_cell hook and will not have access to cell information
        when the figure is published. This functionality allows us to obtain the cell information after it's run
        (in the post_run_cell hook), re-run annotators, and update the figure with full annotations.

        :param rev: revision to defer
        :return: None
        """
        if rev not in self.deferred_revisions:
            self.deferred_revisions.append(rev)

    def check_config(self):
        """Ensures the plugin has been configured for use"""
        props = ["gf", "workspace", "analysis", "publisher"]
        for prop in props:
            if getattr(self, prop, None) is None:
                raise RuntimeError("GoFigr not configured. Please call configure() first.")

    def pre_run_cell(self, info):
        """\
        Default pre-run cell hook.

        :param info: Cell object
        :return:None

        """
        self.cell = info

    def post_run_cell(self, result):
        """Post run cell hook.

        :param result: ExecutionResult
        :return: None

        """
        self.cell = result.info

        while len(self.deferred_revisions) > 0:
            rev = self.deferred_revisions.pop(0)
            rev = self.publisher.annotate(rev)
            rev.save(silent=True)

        self.cell = None

    def _register_handler(self, event_name, handler):
        """Inserts a handler at the beginning of the list while avoiding double-insertions"""
        handlers = [handler]
        for hnd in self.shell.events.callbacks[event_name]:
            self.shell.events.unregister('post_execute', handler)
            if hnd != handler:  # in case it's already registered, skip it
                handlers.append(hnd)

        for hnd in handlers:
            self.shell.events.register(event_name, hnd)

    def unregister(self):
        """\
        Unregisters all hooks, effectively disabling the plugin.

        """
        self.shell.events.unregister('pre_run_cell', self.pre_run_cell)
        self.shell.events.unregister('post_run_cell', self.post_run_cell)

    def register_hooks(self):
        """\
        Register all hooks with Jupyter.

        :return: None
        """
        global DISPLAY_TRAP
        DISPLAY_TRAP = self.display_trap

        self._register_handler('pre_run_cell', self.pre_run_cell)
        self._register_handler('post_run_cell', self.post_run_cell)

        native_display_publisher = self.shell.display_pub
        if not isinstance(native_display_publisher, GfDisplayPublisher):
            self.shell.display_pub = GfDisplayPublisher(native_display_publisher)


_GF_EXTENSION = None  # GoFigrExtension global
_NOTEBOOK_METADATA = None


def require_configured(func):
    """\
    Decorator which throws an exception if configure() has not been called yet.

    :param func:
    :return:
    """
    @wraps(func)
    def wrapper(*args, **kwargs):
        if _GF_EXTENSION is None:
            raise RuntimeError("Please load the extension: %load_ext gofigr")
        _GF_EXTENSION.check_config()

        return func(*args, **kwargs)

    return wrapper


@require_configured
def get_extension():
    """Returns the GoFigr Jupyter extension instance"""
    return _GF_EXTENSION


def _load_ipython_extension(ip):
    """\
    Loads the Jupyter extension. Aliased to "load_ipython_extension" (no leading underscore) in the main init.py file.

    :param ip: IPython shell
    :return: None

    """
    global _GF_EXTENSION
    if _GF_EXTENSION is not None:
        _GF_EXTENSION.unregister()

    _GF_EXTENSION = _GoFigrExtension(ip)
    _GF_EXTENSION.register_hooks()


def parse_uuid(val):
    """\
    Attempts to parse a UUID, returning None if input is not a valid UUID.

    :param val: value to parse
    :return: UUID (as a string) or None

    """
    try:
        return str(UUID(val))
    except ValueError:
        return None


ApiId = namedtuple("ApiId", ["api_id"])

class FindByName:
    """\
    Used as argument to configure() to specify that we want to find an analysis/workspace by name instead
    of using an API ID
    """
    def __init__(self, name, description=None, create=False):
        self.name = name
        self.description = description
        self.create = create

    def __repr__(self):
        return f"FindByName(name={self.name}, description={self.description}, create={self.create})"


def parse_model_instance(model_class, value, find_by_name):
    """\
    Parses a model instance from a value, e.g. the API ID or a name.

    :param model_class: class of the model, e.g. gf.Workspace
    :param value: value to parse into a model instance
    :param find_by_name: callable to find the model instance by name
    :return: model instance

    """
    if isinstance(value, model_class):
        return value
    elif isinstance(value, str):
        return model_class(api_id=value)
    elif isinstance(value, ApiId):
        return model_class(api_id=value.api_id)
    elif isinstance(value, FindByName):
        return find_by_name(value)
    else:
        return ValueError(f"Unsupported target specification: {value}. Please specify an API ID, or use FindByName.")


<<<<<<< HEAD
class Annotator:
    """\
    Annotates figure revisions with pertinent information, such as cell code, variable values, etc.

    """
    def annotate(self, revision):
        """
        Annotates the figure revision.

        :param revision: FigureRevision
        :return: annotated FigureRevision

        """
        return revision


PATH_WARNING = "To fix this warning, you can manually specify the notebook name & path in the call to configure(). " \
               "Please see https://gofigr.io/docs/gofigr-python/latest/customization.html#notebook-name-path " \
               "for details."


class NotebookNameAnnotator(Annotator):
    """"Annotates revisions with the name & path of the current notebook"""
    def infer_from_metadata(self):
        """Infers the notebook path & name from metadata passed through the WebSocket (if available)"""
        meta = _NOTEBOOK_METADATA
        if meta is None:
            raise RuntimeError("No Notebook metadata available")
        if 'url' not in meta:
            raise RuntimeError("No URL found in Notebook metadata")

        notebook_name = unquote(urlparse(meta['url']).path.rsplit('/', 1)[-1])
        notebook_dir = _GF_EXTENSION.shell.starting_dir
        full_path = os.path.join(notebook_dir, notebook_name)
        if not os.path.exists(full_path):
            print(f"The inferred path for the notebook does not exist: {full_path}. {PATH_WARNING}", file=sys.stderr)

        return full_path, notebook_name

    def annotate(self, revision):
        if revision.metadata is None:
            revision.metadata = {}

        try:
            if 'notebook_name' not in revision.metadata:
                revision.metadata['notebook_name'] = ipynbname.name()
            if 'notebook_path' not in revision.metadata:
                revision.metadata['notebook_path'] = str(ipynbname.path())

        except Exception:  # pylint: disable=broad-exception-caught
            try:
                revision.metadata['notebook_path'], revision.metadata['notebook_name'] = self.infer_from_metadata()
            except Exception:  # pylint: disable=broad-exception-caught
                print(f"GoFigr could not automatically obtain the name of the currently"
                      f" running notebook. {PATH_WARNING}",
                      file=sys.stderr)

                revision.metadata['notebook_name'] = "N/A"
                revision.metadata['notebook_path'] = "N/A"

        return revision


class CellIdAnnotator(Annotator):
    """Annotates revisions with the ID of the Jupyter cell"""
    def annotate(self, revision):
        if revision.metadata is None:
            revision.metadata = {}

        try:
            cell_id = _GF_EXTENSION.cell.cell_id
        except AttributeError:
            cell_id = None

        revision.metadata['cell_id'] = cell_id

        return revision


class CellCodeAnnotator(Annotator):
    """"Annotates revisions with cell contents"""
    def annotate(self, revision):
        if _GF_EXTENSION.cell is not None:
            code = _GF_EXTENSION.cell.raw_cell
        else:
            code = "N/A"

        revision.data.append(_GF_EXTENSION.gf.CodeData(name="Jupyter Cell",
                                                       language=CodeLanguage.PYTHON,
                                                       contents=code))
        return revision


class PipFreezeAnnotator(Annotator):
    """Annotates revisions with the output of pip freeze"""
    def annotate(self, revision):
        try:
            output = subprocess.check_output(["pip", "freeze"]).decode('ascii')
        except subprocess.CalledProcessError as e:
            output = e.output

        revision.data.append(_GF_EXTENSION.gf.TextData(name="pip freeze", contents=output))
        return revision


class SystemAnnotator(Annotator):
    """Annotates revisions with the OS version"""
    def annotate(self, revision):
        try:
            output = subprocess.check_output(["uname", "-a"]).decode('ascii')
        except subprocess.CalledProcessError as e:
            output = e.output

        revision.data.append(_GF_EXTENSION.gf.TextData(name="System Info", contents=output))
        return revision


DEFAULT_ANNOTATORS = (NotebookNameAnnotator(), CellIdAnnotator(), CellCodeAnnotator(), SystemAnnotator(),
                      PipFreezeAnnotator())


def figure_to_bytes(fig, fmt):
    """\
    Converts a matplotlib figure to raw bytes

    :param fig: matplotlib figure
    :param fmt: format as a string, e.g. "png", "eps", etc.
    :return: bytes

    """
    bio = io.BytesIO()
    fig.savefig(bio, format=fmt)

    bio.seek(0)
    return bio.read()
=======
DEFAULT_ANNOTATORS = (NotebookNameAnnotator, CellIdAnnotator, CellCodeAnnotator, SystemAnnotator,
                      PipFreezeAnnotator)
DEFAULT_BACKENDS = (MatplotlibBackend, PlotlyBackend)
>>>>>>> 06a9d029


class Publisher:
    """\
    Publishes revisions to the GoFigr server.
    """
    def __init__(self,
                 gf,
                 annotators,
                 backends,
                 watermark=None,
                 image_formats=("png", "eps", "svg"),
                 interactive=True,
                 default_metadata=None,
                 clear=True):
        """

        :param gf: GoFigr instance
        :param annotators: revision annotators
        :param backends: figure backends, e.g. MatplotlibBackend
        :param watermark: watermark generator, e.g. QRWatermark()
        :param image_formats: image formats to save by default
        :param interactive: whether to publish figure HTML if available
        :param clear: whether to close the original figures after publication. If False, Jupyter will display
        both the input figure and the watermarked output. Default behavior is to close figures.

        """
        self.gf = gf
        self.watermark = watermark or DefaultWatermark()
        self.annotators = annotators
        self.backends = backends
        self.image_formats = image_formats
        self.interactive = interactive
        self.clear = clear
        self.default_metadata = default_metadata

    def auto_publish_hook(self, extension, data, suppress_display=None):
        """\
        Hook for automatically publishing figures without an explicit call to publish().

        :param extension: GoFigrExtension instance
        :param data: data being published. This will usually be a dictionary of mime formats.
        :param native_publish: callable which will publish the figure using the native backend

        :return: None
        """
        for backend in self.backends:
            compatible_figures = list(backend.find_figures(extension.shell, data))
            for fig in compatible_figures:
                if not getattr(fig, '_gf_is_published', False):
                    self.publish(fig=fig, backend=backend, suppress_display=suppress_display)

    @staticmethod
<<<<<<< HEAD
    def _title_to_string(title):
        """Extracts the title as a string from a title-like object (e.g. Text)"""
        if title is None:
            return None
        elif isinstance(title, matplotlib.text.Text):
            return title.get_text()
        elif isinstance(title, str):
            return title
        else:
            return None

    @staticmethod
    def _resolve_target(gf, fig, target):
        if target is None:
            # Try to get the figure's title
            suptitle = Publisher._title_to_string(getattr(fig, "_suptitle", ""))
            title = Publisher._title_to_string(fig.axes[0].get_title() if len(fig.axes) > 0 else None)
            if suptitle is not None and suptitle.strip() != "":
                fig_name = suptitle
            elif title is not None and title.strip() != "":
                fig_name = title
            else:
=======
    def _resolve_target(gf, fig, target, backend):
        ext = get_extension()

        if target is None:
            # Try to get the figure's title
            fig_name = backend.get_title(fig)
            if fig_name is None:
>>>>>>> 06a9d029
                print("Your figure doesn't have a title and will be published as 'Anonymous Figure'. "
                      "To avoid this warning, set a figure title or manually call publish() with a target figure. "
                      "See https://gofigr.io/docs/gofigr-python/latest/start.html#publishing-your-first-figure for "
                      "an example.", file=sys.stderr)
                fig_name = "Anonymous Figure"

            sys.stdout.flush()
            return ext.analysis.get_figure(fig_name, create=True)
        else:
            return parse_model_instance(gf.Figure,
                                        target,
                                        lambda search: ext.analysis.get_figure(name=search.name,
                                                                               description=search.description,
                                                                               create=search.create))

    def _get_image_data(self, gf, backend, fig, rev, image_options):
        """\
        Extracts ImageData in various formats.

        :param gf: GoFigr instance
        :param backend: backend to use
        :param fig: figure object
        :param rev: Revision object
        :param image_options: backend-specific parameters
        :return: tuple of: list of ImageData objects, watermarked image to display

        """
        if image_options is None:
            image_options = {}

        image_to_display = None
        image_data = []
        for fmt in self.image_formats:
            if fmt.lower() == "png":
                img = PIL.Image.open(io.BytesIO(backend.figure_to_bytes(fig, fmt, image_options)))
                img.load()
                watermarked_img = self.watermark.apply(img, rev)
            else:
                watermarked_img = None

            # First, save the image without the watermark
            try:
                image_data.append(gf.ImageData(name="figure",
                                               format=fmt,
                                               data=backend.figure_to_bytes(fig, fmt, image_options),
                                               is_watermarked=False))
            except Exception as e:  # pylint: disable=broad-exception-caught
                print(f"WARNING: We could not obtain the figure in {fmt.upper()} format: {e}", file=sys.stderr)
                continue

            # Now, save the watermarked version (if available)
            if watermarked_img is not None:
                bio = io.BytesIO()
                watermarked_img.save(bio, format=fmt)
                img_data = gf.ImageData(name="figure", format=fmt, data=bio.getvalue(),
                                        is_watermarked=True)
                image_data.append(img_data)

                if fmt.lower() == 'png':
                    image_to_display = img_data

        if self.interactive and backend.is_interactive(fig):
            image_data.append(gf.ImageData(name="figure", format="html",
                                           data=backend.figure_to_html(fig).encode('utf-8'),
                                           is_watermarked=False))

            wfig = backend.add_interactive_watermark(fig, rev, self.watermark)
            html_with_watermark = gf.ImageData(name="figure", format="html",
                                               data=backend.figure_to_html(wfig).encode('utf-8'),
                                               is_watermarked=True)
            image_data.append(html_with_watermark)
            image_to_display = wfig  # display the native Figure

        return image_data, image_to_display

    def annotate(self, rev):
        """
        Annotates a FigureRevision using self.annotators.
        :param rev: revision to annotate
        :return: annotated revision

        """
        for annotator in self.annotators:
            with MeasureExecution(annotator.__class__.__name__):
                annotator.annotate(rev)
        return rev

    def _infer_figure_and_backend(self, fig, backend):
        """\
        Given a figure and a backend where one of the values could be null, returns a complete set
        of a figure to publish and a matching backend.

        :param fig: figure to publish. None to publish the default for the backend
        :param backend: backend to use. If None, will infer from figure
        :return: tuple of figure and backend
        """
        if fig is None and backend is None:
            raise ValueError("You did not specify a figure to publish.")
        elif fig is not None and backend is not None:
            return fig, backend
        elif fig is None and backend is not None:
            fig = backend.get_default_figure()

            if fig is None:
                raise ValueError("You did not specify a figure to publish, and the backend does not have "
                                 "a default.")
        else:
            backend = get_backend(fig, self.backends)

        return fig, backend

    def publish(self, fig=None, target=None, gf=None, dataframes=None, metadata=None,
                backend=None, image_options=None, suppress_display=None):
        """\
        Publishes a revision to the server.

        :param fig: figure to publish. If None, we'll use plt.gcf()
        :param target: Target figure to publish this revision under. Can be a gf.Figure instance, an API ID, \
        or a FindByName instance.
        :param gf: GoFigure instance
        :param dataframes: dictionary of dataframes to associate & publish with the figure
        :param metadata: metadata (JSON) to attach to this revision
        usage this will cause Jupyter to print the whole object which we don't want.
        :param backend: backend to use, e.g. MatplotlibBackend. If None it will be inferred automatically based on \
        figure type
        :param image_options: backend-specific params passed to backend.figure_to_bytes
        :param suppress_display: if used in an auto-publish hook, this will contain a callable which will
        suppress the display of this figure using the native IPython backend.
        :return: FigureRevision instance

        """
        # pylint: disable=too-many-branches
        ext = get_extension()
        gf = gf if gf is not None else ext.gf
        fig, backend = self._infer_figure_and_backend(fig, backend)

        with MeasureExecution("Resolve target"):
            target = self._resolve_target(gf, fig, target, backend)
            if getattr(target, 'revisions', None) is None:
                target.fetch()

        combined_meta = self.default_metadata if self.default_metadata is not None else {}
        if metadata is not None:
            combined_meta.update(metadata)

        with MeasureExecution("Bare revision"):
            # Create a bare revision first to get the API ID
            rev = gf.Revision(figure=target, metadata=combined_meta)
            target.revisions.create(rev)

        deferred = False
        if _GF_EXTENSION.cell is None:
            deferred = True
            get_extension().add_to_deferred(rev)

        with MeasureExecution("Image data"):
            rev.image_data, image_to_display = self._get_image_data(gf, backend, fig, rev, image_options)

        if image_to_display is not None:
            with SuppressDisplayTrap():
                if isinstance(image_to_display, gf.ImageData):
                    display(image_to_display.image)
                else:
                    display(image_to_display)

            if suppress_display is not None:
                suppress_display()

        if dataframes is not None:
            table_data = []
            for name, frame in dataframes.items():
                table_data.append(gf.TableData(name=name, dataframe=frame))

            rev.table_data = table_data

        if not deferred:
            with MeasureExecution("Annotators"):
                # Annotate the revision
                self.annotate(rev)

        with MeasureExecution("Final save"):
            rev.save(silent=True)

        fig._gf_is_published = True

        if self.clear:
            backend.close(fig)

        with SuppressDisplayTrap():
            display(HTML(f"""
            <div style='margin-top: 1em; margin-bottom: 1em; margin-left: auto; margin-right: auto;'>
                <a href='{rev.revision_url}'>View on GoFigr</a>
            </div>"""))

        return rev


def from_config_or_env(env_prefix, config_path):
    """\
    Decorator that binds function arguments in order of priority (most important first):
    1. args/kwargs
    2. environment variables
    3. config file
    4. function defaults

    :param env_prefix: prefix for environment variables. Variables are assumed to be named \
    `<prefix> + <name of function argument in all caps>`, e.g. if prefix is ``MYAPP`` and function argument \
    is called host_name, we'll look for an \
    environment variable named ``MYAPP_HOST_NAME``.
    :param config_path: path to the JSON config file. Function arguments will be looked up using their verbatim names.
    :return: decorated function

    """
    def decorator(func):
        @six.wraps(func)
        def wrapper(*args, **kwargs):
            # Read config file, if it exists
            if os.path.exists(config_path):
                with open(config_path, 'r', encoding='utf-8') as f:
                    try:
                        config_file = json.load(f)
                    except Exception as e:
                        raise RuntimeError(f"Error parsing configuration file {config_path}") from e
            else:
                config_file = {}

            sig = inspect.signature(func)
            param_values = sig.bind_partial(*args, **kwargs).arguments
            for param_name in sig.parameters:
                env_name = f'{env_prefix}{param_name.upper()}'
                if param_name in param_values:
                    continue  # value supplied through args/kwargs: ignore env variables and the config file.
                elif env_name in os.environ:
                    param_values[param_name] = os.environ[env_name]
                elif param_name in config_file:
                    param_values[param_name] = config_file[param_name]

            return func(**param_values)

        return wrapper

    return decorator


def find_workspace_by_name(gf, search):
    """\
    Finds a workspace by name.

    :param gf: GoFigr client
    :param search: FindByName instance
    :return: a Workspace object

    """
    matches = [wx for wx in gf.workspaces if wx.name == search.name]
    if len(matches) == 0:
        if search.create:
            wx = gf.Workspace(name=search.name, description=search.description)
            wx.create()
            print(f"Created a new workspace: {wx.api_id}")
            return wx
        else:
            raise RuntimeError(f'Could not find workspace named "{search.name}"')
    elif len(matches) > 1:
        raise RuntimeError(f'Multiple (n={len(matches)}) workspaces match name "{search.name}". '
                           f'Please use an API ID instead.')
    else:
        return matches[0]


def listener_callback(result):
    """WebSocket callback"""
<<<<<<< HEAD
    global _NOTEBOOK_METADATA

    if result is not None and isinstance(result, dict) and result['message_type'] == "metadata":
        _NOTEBOOK_METADATA = result


# pylint: disable=too-many-arguments
=======
    if result is not None and isinstance(result, dict) and result['message_type'] == "metadata":
        _GF_EXTENSION.notebook_metadata = result


# pylint: disable=too-many-arguments, too-many-locals
>>>>>>> 06a9d029
@from_config_or_env("GF_", os.path.join(os.environ['HOME'], '.gofigr'))
def configure(username, password, workspace=None, analysis=None, url=API_URL,
              default_metadata=None, auto_publish=True,
              watermark=None, annotators=DEFAULT_ANNOTATORS,
              notebook_name=None, notebook_path=None,
              backends=DEFAULT_BACKENDS):
    """\
    Configures the Jupyter plugin for use.

    :param username: GoFigr username
    :param password: GoFigr password
    :param url: API URL
    :param workspace: one of: API ID (string), ApiId instance, or FindByName instance
    :param analysis: one of: API ID (string), ApiId instance, or FindByName instance
    :param default_metadata: dictionary of default metadata values to save for each revision
    :param auto_publish: if True, all figures will be published automatically without needing to call publish()
    :param watermark: custom watermark instance (e.g. DefaultWatermark with custom arguments)
    :param annotators: list of annotators to use. Default: DEFAULT_ANNOTATORS
    :param notebook_name: name of the notebook (if you don't want it to be inferred automatically)
    :param notebook_path: path to the notebook (if you don't want it to be inferred automatically)
    :param backends: backends to use (e.g. MatplotlibBackend, PlotlyBackend)
    :return: None

    """
    extension = _GF_EXTENSION

    if isinstance(auto_publish, str):
        auto_publish = auto_publish.lower() == "true"  # in case it's coming from an environment variable

    with MeasureExecution("Login"):
        gf = GoFigr(username=username, password=password, url=url)

    if workspace is None:
        workspace = gf.primary_workspace
    else:
        workspace = parse_model_instance(gf.Workspace, workspace, lambda search: find_workspace_by_name(gf, search))

    with MeasureExecution("Fetch workspace"):
        workspace.fetch()

    if analysis is None:
        raise ValueError("Please specify an analysis")
    else:
        with MeasureExecution("Find analysis"):
            analysis = parse_model_instance(gf.Analysis, analysis,
                                            lambda search: workspace.get_analysis(name=search.name,
                                                                                  description=search.description,
                                                                                  create=search.create))

    with MeasureExecution("Fetch analysis"):
        analysis.fetch()

    if default_metadata is None:
        default_metadata = {}

    if notebook_path is not None:
        default_metadata['notebook_path'] = notebook_path

    if notebook_name is not None:
        default_metadata['notebook_name'] = notebook_name

    publisher = Publisher(gf,
                          default_metadata=default_metadata,
                          watermark=watermark,
                          annotators=[make_annotator(extension) for make_annotator in annotators],
                          backends=[make_backend() for make_backend in backends])
    extension.gf = gf
    extension.analysis = analysis
    extension.workspace = workspace
    extension.publisher = publisher
    extension.auto_publish = auto_publish

    listener_port = run_listener_async(listener_callback)

    with SuppressDisplayTrap():
        display(Javascript(f"""
        var ws_url = "ws://" + window.location.hostname + ":{listener_port}";
    
        document._ws_gf = new WebSocket(ws_url);
        document._ws_gf.onopen = () => {{
          console.log("GoFigr WebSocket open at " + ws_url);
          document._ws_gf.send(JSON.stringify(
          {{
            message_type: "metadata",
            url: document.URL
          }}))
        }}
        """))

    listener_port = run_listener_async(listener_callback)

    display(Javascript(f"""
    document._ws_gf = new WebSocket("ws://localhost:{listener_port}");
    document._ws_gf.onopen = () => {{
      console.log("GoFigr WebSocket open at ws://localhost:{listener_port}");
      document._ws_gf.send(JSON.stringify(
      {{
        message_type: "metadata",
        url: document.URL
      }}))
    }}
    """))


@require_configured
def publish(fig=None, backend=None, **kwargs):
    """\
    Publishes a figure. See :func:`gofigr.jupyter.Publisher.publish` for a list of arguments. If figure and backend
    are both None, will publish default figures across all available backends.

    :param fig: figure to publish
    :param backend: backend to use
    :param kwargs:
    :return:
    """
    ext = get_extension()

    if fig is None and backend is None:
        # If no figure and no backend supplied, publish default figures across all available backends
        for available_backend in ext.publisher.backends:
            fig = available_backend.get_default_figure(silent=True)
            if fig is not None:
                ext.publisher.publish(fig=fig, backend=available_backend, **kwargs)
    else:
        ext.publisher.publish(fig=fig, backend=backend, **kwargs)


@require_configured
def get_gofigr():
    """Gets the active GoFigr object."""
    return get_extension().gf<|MERGE_RESOLUTION|>--- conflicted
+++ resolved
@@ -3,13 +3,8 @@
 All rights reserved.
 
 """
-<<<<<<< HEAD
-
-# pylint: disable=cyclic-import, no-member, global-statement, protected-access, wrong-import-order
-=======
 # pylint: disable=cyclic-import, no-member, global-statement, protected-access, wrong-import-order, ungrouped-imports
 # pylint: disable=too-many-locals
->>>>>>> 06a9d029
 
 import inspect
 import io
@@ -18,16 +13,9 @@
 import sys
 from collections import namedtuple
 from functools import wraps
-from urllib.parse import unquote, urlparse
 from uuid import UUID
 
 import PIL
-<<<<<<< HEAD
-import ipynbname
-import matplotlib
-import matplotlib.pyplot as plt
-=======
->>>>>>> 06a9d029
 import six
 
 from gofigr import GoFigr, API_URL
@@ -45,13 +33,6 @@
 except ModuleNotFoundError:
     from IPython.core.display import display
 
-<<<<<<< HEAD
-from IPython.core.display import Javascript
-
-from gofigr import GoFigr, CodeLanguage, API_URL
-from gofigr.listener import run_listener_async
-from gofigr.watermarks import DefaultWatermark
-=======
 from IPython.core.display import Javascript, HTML
 
 
@@ -145,7 +126,6 @@
         global DISPLAY_TRAP
         DISPLAY_TRAP = self.trap
         self.trap = None
->>>>>>> 06a9d029
 
 
 class _GoFigrExtension:
@@ -274,7 +254,6 @@
 
 
 _GF_EXTENSION = None  # GoFigrExtension global
-_NOTEBOOK_METADATA = None
 
 
 def require_configured(func):
@@ -369,147 +348,9 @@
         return ValueError(f"Unsupported target specification: {value}. Please specify an API ID, or use FindByName.")
 
 
-<<<<<<< HEAD
-class Annotator:
-    """\
-    Annotates figure revisions with pertinent information, such as cell code, variable values, etc.
-
-    """
-    def annotate(self, revision):
-        """
-        Annotates the figure revision.
-
-        :param revision: FigureRevision
-        :return: annotated FigureRevision
-
-        """
-        return revision
-
-
-PATH_WARNING = "To fix this warning, you can manually specify the notebook name & path in the call to configure(). " \
-               "Please see https://gofigr.io/docs/gofigr-python/latest/customization.html#notebook-name-path " \
-               "for details."
-
-
-class NotebookNameAnnotator(Annotator):
-    """"Annotates revisions with the name & path of the current notebook"""
-    def infer_from_metadata(self):
-        """Infers the notebook path & name from metadata passed through the WebSocket (if available)"""
-        meta = _NOTEBOOK_METADATA
-        if meta is None:
-            raise RuntimeError("No Notebook metadata available")
-        if 'url' not in meta:
-            raise RuntimeError("No URL found in Notebook metadata")
-
-        notebook_name = unquote(urlparse(meta['url']).path.rsplit('/', 1)[-1])
-        notebook_dir = _GF_EXTENSION.shell.starting_dir
-        full_path = os.path.join(notebook_dir, notebook_name)
-        if not os.path.exists(full_path):
-            print(f"The inferred path for the notebook does not exist: {full_path}. {PATH_WARNING}", file=sys.stderr)
-
-        return full_path, notebook_name
-
-    def annotate(self, revision):
-        if revision.metadata is None:
-            revision.metadata = {}
-
-        try:
-            if 'notebook_name' not in revision.metadata:
-                revision.metadata['notebook_name'] = ipynbname.name()
-            if 'notebook_path' not in revision.metadata:
-                revision.metadata['notebook_path'] = str(ipynbname.path())
-
-        except Exception:  # pylint: disable=broad-exception-caught
-            try:
-                revision.metadata['notebook_path'], revision.metadata['notebook_name'] = self.infer_from_metadata()
-            except Exception:  # pylint: disable=broad-exception-caught
-                print(f"GoFigr could not automatically obtain the name of the currently"
-                      f" running notebook. {PATH_WARNING}",
-                      file=sys.stderr)
-
-                revision.metadata['notebook_name'] = "N/A"
-                revision.metadata['notebook_path'] = "N/A"
-
-        return revision
-
-
-class CellIdAnnotator(Annotator):
-    """Annotates revisions with the ID of the Jupyter cell"""
-    def annotate(self, revision):
-        if revision.metadata is None:
-            revision.metadata = {}
-
-        try:
-            cell_id = _GF_EXTENSION.cell.cell_id
-        except AttributeError:
-            cell_id = None
-
-        revision.metadata['cell_id'] = cell_id
-
-        return revision
-
-
-class CellCodeAnnotator(Annotator):
-    """"Annotates revisions with cell contents"""
-    def annotate(self, revision):
-        if _GF_EXTENSION.cell is not None:
-            code = _GF_EXTENSION.cell.raw_cell
-        else:
-            code = "N/A"
-
-        revision.data.append(_GF_EXTENSION.gf.CodeData(name="Jupyter Cell",
-                                                       language=CodeLanguage.PYTHON,
-                                                       contents=code))
-        return revision
-
-
-class PipFreezeAnnotator(Annotator):
-    """Annotates revisions with the output of pip freeze"""
-    def annotate(self, revision):
-        try:
-            output = subprocess.check_output(["pip", "freeze"]).decode('ascii')
-        except subprocess.CalledProcessError as e:
-            output = e.output
-
-        revision.data.append(_GF_EXTENSION.gf.TextData(name="pip freeze", contents=output))
-        return revision
-
-
-class SystemAnnotator(Annotator):
-    """Annotates revisions with the OS version"""
-    def annotate(self, revision):
-        try:
-            output = subprocess.check_output(["uname", "-a"]).decode('ascii')
-        except subprocess.CalledProcessError as e:
-            output = e.output
-
-        revision.data.append(_GF_EXTENSION.gf.TextData(name="System Info", contents=output))
-        return revision
-
-
-DEFAULT_ANNOTATORS = (NotebookNameAnnotator(), CellIdAnnotator(), CellCodeAnnotator(), SystemAnnotator(),
-                      PipFreezeAnnotator())
-
-
-def figure_to_bytes(fig, fmt):
-    """\
-    Converts a matplotlib figure to raw bytes
-
-    :param fig: matplotlib figure
-    :param fmt: format as a string, e.g. "png", "eps", etc.
-    :return: bytes
-
-    """
-    bio = io.BytesIO()
-    fig.savefig(bio, format=fmt)
-
-    bio.seek(0)
-    return bio.read()
-=======
 DEFAULT_ANNOTATORS = (NotebookNameAnnotator, CellIdAnnotator, CellCodeAnnotator, SystemAnnotator,
                       PipFreezeAnnotator)
 DEFAULT_BACKENDS = (MatplotlibBackend, PlotlyBackend)
->>>>>>> 06a9d029
 
 
 class Publisher:
@@ -563,30 +404,6 @@
                     self.publish(fig=fig, backend=backend, suppress_display=suppress_display)
 
     @staticmethod
-<<<<<<< HEAD
-    def _title_to_string(title):
-        """Extracts the title as a string from a title-like object (e.g. Text)"""
-        if title is None:
-            return None
-        elif isinstance(title, matplotlib.text.Text):
-            return title.get_text()
-        elif isinstance(title, str):
-            return title
-        else:
-            return None
-
-    @staticmethod
-    def _resolve_target(gf, fig, target):
-        if target is None:
-            # Try to get the figure's title
-            suptitle = Publisher._title_to_string(getattr(fig, "_suptitle", ""))
-            title = Publisher._title_to_string(fig.axes[0].get_title() if len(fig.axes) > 0 else None)
-            if suptitle is not None and suptitle.strip() != "":
-                fig_name = suptitle
-            elif title is not None and title.strip() != "":
-                fig_name = title
-            else:
-=======
     def _resolve_target(gf, fig, target, backend):
         ext = get_extension()
 
@@ -594,7 +411,6 @@
             # Try to get the figure's title
             fig_name = backend.get_title(fig)
             if fig_name is None:
->>>>>>> 06a9d029
                 print("Your figure doesn't have a title and will be published as 'Anonymous Figure'. "
                       "To avoid this warning, set a figure title or manually call publish() with a target figure. "
                       "See https://gofigr.io/docs/gofigr-python/latest/start.html#publishing-your-first-figure for "
@@ -866,21 +682,11 @@
 
 def listener_callback(result):
     """WebSocket callback"""
-<<<<<<< HEAD
-    global _NOTEBOOK_METADATA
-
-    if result is not None and isinstance(result, dict) and result['message_type'] == "metadata":
-        _NOTEBOOK_METADATA = result
-
-
-# pylint: disable=too-many-arguments
-=======
     if result is not None and isinstance(result, dict) and result['message_type'] == "metadata":
         _GF_EXTENSION.notebook_metadata = result
 
 
 # pylint: disable=too-many-arguments, too-many-locals
->>>>>>> 06a9d029
 @from_config_or_env("GF_", os.path.join(os.environ['HOME'], '.gofigr'))
 def configure(username, password, workspace=None, analysis=None, url=API_URL,
               default_metadata=None, auto_publish=True,
@@ -970,20 +776,6 @@
         }}
         """))
 
-    listener_port = run_listener_async(listener_callback)
-
-    display(Javascript(f"""
-    document._ws_gf = new WebSocket("ws://localhost:{listener_port}");
-    document._ws_gf.onopen = () => {{
-      console.log("GoFigr WebSocket open at ws://localhost:{listener_port}");
-      document._ws_gf.send(JSON.stringify(
-      {{
-        message_type: "metadata",
-        url: document.URL
-      }}))
-    }}
-    """))
-
 
 @require_configured
 def publish(fig=None, backend=None, **kwargs):
