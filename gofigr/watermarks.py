"""\
Copyright (c) 2022, Flagstaff Solutions, LLC
All rights reserved.

"""
import io

import pkg_resources
import pyqrcode
from PIL import Image, ImageDraw, ImageFont

from gofigr import APP_URL


class Watermark:
    """\
    Base class for drawing watermaks on figures.

    """
    def apply(self, image, revision):
        """\
        Places a watermark on an image

        :param image: PIL Image object
        :param revision: GoFigr revision object
        """
        raise NotImplementedError()


def _qr_to_image(text, **kwargs):
    """Creates a QR code for the text, and returns it as a PIL.Image"""
    qr = pyqrcode.create(text)
    bio = io.BytesIO()
    qr.png(bio, **kwargs)
    bio.seek(0)

    image = Image.open(bio)
    image.load()
    return image


def _default_font():
    """Loads the default font and returns it as an ImageFont"""
    return ImageFont.truetype(pkg_resources.resource_filename("gofigr.resources", "FreeMono.ttf"), 14)


def stack_horizontally(*images, alignment="center"):
    """
    Stacks images horizontally. Thanks, Stack Overflow!

    https://stackoverflow.com/questions/30227466/combine-several-images-horizontally-with-python

    """
    images = [im for im in images if im is not None]
    widths, heights = zip(*(i.size for i in images))

    total_width = sum(widths)
    max_height = max(heights)

    res = Image.new('RGBA', (total_width, max_height))
    x_offset = 0
    for im in images:
        if alignment == "center":
            res.paste(im, (x_offset, (max_height - im.size[1]) // 2))
        elif alignment == "top":
            res.paste(im, (x_offset, 0))
        elif alignment == "bottom":
            res.paste(im, (x_offset, max_height - im.size[1]))
        else:
            raise ValueError(alignment)

        x_offset += im.size[0]

    return res


def stack_vertically(*images, alignment="center"):
    """Stacks images vertically."""
    images = [im for im in images if im is not None]
    widths, heights = zip(*(i.size for i in images))

    total_height = sum(heights)
    max_width = max(widths)

    res = Image.new('RGBA', (max_width, total_height))
    y_offset = 0
    for im in images:
        if alignment == "center":
            res.paste(im, ((max_width - im.size[0]) // 2, y_offset))
        elif alignment == "left":
            res.paste(im, (0, y_offset))
        elif alignment == "right":
            res.paste(im, (max_width - im.size[0], y_offset))
        else:
            raise ValueError(alignment)

        y_offset += im.size[1]

    return res


def add_margins(img, margins):
    """Adds margins to an image"""
    res = Image.new('RGBA', (img.size[0] + margins[0] * 2,
                             img.size[1] + margins[1] * 2))

    res.paste(img, (margins[0], margins[1]))
    return res


class DefaultWatermark:
    """\
    Draws QR codes + URL watermark on figures.

    """
    def __init__(self,
                 show_qr_code=True,
                 margin_px=10,
                 qr_background=(0x00, 0x00, 0x00, 0x00),
                 qr_foreground=(0x00, 0x00, 0x00, 0x99),
                 qr_scale=2, font=None):
        """

        :param show_qr_code: whether to show the QR code. Default is True
        :param margin_px: margin as an x, y tuple
        :param qr_background: RGBA tuple for QR background color
        :param qr_foreground: RGBA tuple for QR foreground color
        :param qr_scale: QR scale, as an integer
        :param font: font for the identifier
        """
        self.margin_px = margin_px
        if not hasattr(self.margin_px, '__iter__'):
            self.margin_px = (self.margin_px, self.margin_px)

        self.qr_background = qr_background
        self.qr_foreground = qr_foreground
        self.qr_scale = qr_scale
        self.font = font if font is not None else _default_font()
        self.show_qr_code = show_qr_code

    def draw_identifier(self, text):
        """Draws the GoFigr identifier text, returning it as a PIL image"""
        left, top, right, bottom = self.font.getbbox(text)
        text_height = bottom - top
        text_width = right - left

        img = Image.new(mode="RGBA", size=(text_width + 2 * self.margin_px[0], text_height + 2 * self.margin_px[1]))
        draw = ImageDraw.Draw(img)
        draw.text((self.margin_px[0], self.margin_px[1]), text, fill="black", font=self.font)
        return img

<<<<<<< HEAD
    def apply(self, image, revision):
        """\
        Adds a QR watermark to an image.

        :param image: PIL.Image
        :param revision: instance of FigureRevision
        :return: PIL.Image containing the watermarked image

        """
        identifier_text = f'{APP_URL}/r/{revision.api_id}'
        identifier_img = self.draw_identifier(identifier_text)

=======
    def get_watermark(self, revision):
        """\
        Generates just the watermark for a revision.

        :param revision: FigureRevision
        :return: PIL.Image

        """
        identifier_text = f'{APP_URL}/r/{revision.api_id}'
        identifier_img = self.draw_identifier(identifier_text)

>>>>>>> 06a9d029
        qr_img = None
        if self.show_qr_code:
            qr_img = _qr_to_image(f'{APP_URL}/r/{revision.api_id}', scale=self.qr_scale,
                                  module_color=self.qr_foreground,
                                  background=self.qr_background)
            qr_img = add_margins(qr_img, self.margin_px)
<<<<<<< HEAD

        return stack_vertically(image, stack_horizontally(identifier_img, qr_img))
=======

        return stack_horizontally(identifier_img, qr_img)

    def apply(self, image, revision):
        """\
        Adds a QR watermark to an image.

        :param image: PIL.Image
        :param revision: instance of FigureRevision
        :return: PIL.Image containing the watermarked image

        """
        return stack_vertically(image, self.get_watermark(revision))
>>>>>>> 06a9d029
<|MERGE_RESOLUTION|>--- conflicted
+++ resolved
@@ -149,20 +149,6 @@
         draw.text((self.margin_px[0], self.margin_px[1]), text, fill="black", font=self.font)
         return img
 
-<<<<<<< HEAD
-    def apply(self, image, revision):
-        """\
-        Adds a QR watermark to an image.
-
-        :param image: PIL.Image
-        :param revision: instance of FigureRevision
-        :return: PIL.Image containing the watermarked image
-
-        """
-        identifier_text = f'{APP_URL}/r/{revision.api_id}'
-        identifier_img = self.draw_identifier(identifier_text)
-
-=======
     def get_watermark(self, revision):
         """\
         Generates just the watermark for a revision.
@@ -174,17 +160,12 @@
         identifier_text = f'{APP_URL}/r/{revision.api_id}'
         identifier_img = self.draw_identifier(identifier_text)
 
->>>>>>> 06a9d029
         qr_img = None
         if self.show_qr_code:
             qr_img = _qr_to_image(f'{APP_URL}/r/{revision.api_id}', scale=self.qr_scale,
                                   module_color=self.qr_foreground,
                                   background=self.qr_background)
             qr_img = add_margins(qr_img, self.margin_px)
-<<<<<<< HEAD
-
-        return stack_vertically(image, stack_horizontally(identifier_img, qr_img))
-=======
 
         return stack_horizontally(identifier_img, qr_img)
 
@@ -197,5 +178,4 @@
         :return: PIL.Image containing the watermarked image
 
         """
-        return stack_vertically(image, self.get_watermark(revision))
->>>>>>> 06a9d029
+        return stack_vertically(image, self.get_watermark(revision))